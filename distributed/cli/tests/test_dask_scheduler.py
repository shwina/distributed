--- conflicted
+++ resolved
@@ -53,14 +53,6 @@
         with Client('127.0.0.1:%d' % Scheduler.default_port, loop=loop) as c:
             pass
 
-<<<<<<< HEAD
-=======
-        while True:
-            line = proc.stderr.readline()
-            if b'Web UI' in line:
-                break
-
->>>>>>> fd64029e
         names = ['localhost', '127.0.0.1', get_ip()]
         if 'linux' in sys.platform:
             names.append(socket.gethostname())
@@ -90,14 +82,6 @@
         with Client('127.0.0.1:3448', loop=loop) as c:
             pass
 
-<<<<<<< HEAD
-=======
-        while True:
-            line = proc.stderr.readline()
-            if b'Web UI' in line:
-                break
-
->>>>>>> fd64029e
         start = time()
         while True:
             try:
@@ -123,14 +107,6 @@
         with Client('127.0.0.1:%d' % Scheduler.default_port, loop=loop) as c:
             pass
 
-<<<<<<< HEAD
-=======
-        while True:
-            line = proc.stderr.readline()
-            if b'Web UI' in line:
-                break
-
->>>>>>> fd64029e
         start = time()
         while True:
             try:
